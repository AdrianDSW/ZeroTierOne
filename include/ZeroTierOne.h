--- conflicted
+++ resolved
@@ -606,27 +606,6 @@
 } ZT_NodeStatus;
 
 /**
-<<<<<<< HEAD
-=======
- * Internal node statistics
- *
- * This structure is subject to change between versions.
- */
-typedef struct
-{
-	/**
-	 * Number of each protocol verb (possible verbs 0..31) received
-	 */
-	uint64_t inVerbCounts[32];
-
-	/**
-	 * Number of bytes for each protocol verb received
-	 */
-	uint64_t inVerbBytes[32];
-} ZT_NodeStatistics;
-
-/**
->>>>>>> 52a166a7
  * Virtual network status codes
  */
 enum ZT_VirtualNetworkStatus
